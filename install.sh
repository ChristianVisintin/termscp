--- conflicted
+++ resolved
@@ -278,11 +278,7 @@
     set -e
     confirm "${YELLOW}libssh, gcc${NO_COLOR} are required to install ${GREEN}termscp${NO_COLOR}; would you like to proceed?"
     sudo="$(elevate_priv_ex /usr/local/bin)"
-<<<<<<< HEAD
-    $sudo pkg install -y curl wget libssh gcc dbus
-=======
     $sudo pkg install -y curl wget libssh gcc dbus pkgconf
->>>>>>> 0eaa898e
     info "Dependencies installed successfully"
 }
 
