--- conflicted
+++ resolved
@@ -1,10 +1,6 @@
 [package]
 name = "termscp"
-<<<<<<< HEAD
 version = "0.2.0"
-=======
-version = "0.1.3"
->>>>>>> ff4f35e5
 authors = ["Christian Visintin"]
 edition = "2018"
 license = "GPL-3.0"
