--- conflicted
+++ resolved
@@ -1,10 +1,6 @@
 # Maintainer: Christian Visintin
 pkgname=termscp
-<<<<<<< HEAD
 pkgver=0.6.0
-=======
-pkgver=0.5.1
->>>>>>> 04cafc41
 pkgrel=1
 pkgdesc="termscp is a SCP/SFTP/FTPS client for command line with an integrated UI to explore the remote file system. Basically WinSCP on a terminal."
 url="https://github.com/veeso/termscp"
