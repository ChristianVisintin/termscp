# Changelog

- [Changelog](#changelog)
  - [0.4.1](#041)
  - [0.4.0](#040)
  - [0.3.3](#033)
  - [0.3.2](#032)
  - [0.3.1](#031)
  - [0.3.0](#030)
  - [0.2.0](#020)
  - [0.1.3](#013)
  - [0.1.2](#012)
  - [0.1.1](#011)
  - [0.1.0](#010)

---

## 0.4.1

Released on FIXME:

<<<<<<< HEAD
=======
- Bugfix:
  - [Issue 10](https://github.com/veeso/termscp/issues/10): Fixed port not being loaded from bookmarks into gui

>>>>>>> d48e05cd
## 0.4.0

Released on 27/03/2021

- **New explorer features**:
  - **Execute** a command pressing `X`. This feature is supported on both local and remote hosts (only SFTP/SCP protocols support this feature).
  - **Find**: search for files pressing `F` using wild matches.
- Enhancements:
  - Input fields will now support **"input keys"** (such as moving cursor, DEL, END, HOME, ...)
  - Improved performance regarding configuration I/O (config client is now shared in the activity context)
  - Fetch latest version from Github once; cache previous value in the Context Storage.
- Bugfix:
  - Prevent resetting explorer index on remote tab after performing certain actions (list dir, exec, ...)
  - SCP file transfer: prevent infinite loops while performing `stat` on symbolic links pointing to themselves (e.g. `mylink -> mylink`)
  - Fixed a bug causing termscp to crash if removing a bookmark
  - Fixed file format cursor position in the GUI
  - Fixed a bug causing termscp to show two equal bookmarks when overwriting one.
  - Fixed system tests which deleted the termscp configuration when launched
- **LICENSE**: changed license to MIT
- Dependencies:
  - Removed `unicode-width`
  - Added `wildmatch 1.0.13`
- For developers:
  - Activity refactoring
    - Developed an internal library used to create components, components are then nested inside a View
    - The new engine works through properties and states, then returns Messages. I was inspired by both React and Elm.

## 0.3.3

Released on 28/02/2021

- **Format key attributes**:
  - Added `EXTRA` and `LENGTH` parameters to format keys.
  - Now keys are provided with this syntax `{KEY_NAME[:LEN[:EXTRA]}`
- **Check for updates**:
  - TermSCP will now check for updates on startup and will show in the main page if there is a new version available
  - This feature may be disabled from setup (Check for updates => No)
- Enhancements:
  - Default choice for deleting file set to "NO" (way too easy to delete files by mistake)
  - Added CLI options to set starting workind directory on both local and remote hosts
  - Parse remote host now uses a Regex to gather parts (increased stability).
  - Now bookmarks and recents are sorted in the UI (bookmarks are sorted by name; recents are sorted by connection datetime)
  - Improved stability

## 0.3.2

Released on 24/01/2021

- **Explorer Formatter**:
  - Added possibility to customize the format when listing files in the explorers (Read more on README)
  - Added `file_fmt` key to configuration (if missing, default will be used).
  - Added the text input to the Settings view to set the value for `file_fmt`.
- Bugfix:
  - Solved file index in explorer files at start of termscp, in case the first entry is an hidden file
  - SCP File transfer: when listing directory entries, check if a symlink points to a directory or to a file
- Dependencies:
  - updated `crossterm` to `0.19.0`
  - updated `rand` to `0.8.2`
  - updated `rpassword` to `5.0.1`
  - updated `serde` to `1.0.121`
  - updated `tui` to `0.14.0`
  - updated `whoami` to `1.1.0`

## 0.3.1

Released on 18/01/2021

- **Keyring to store secrets**
  - On both MacOS and Windows, the secret used to encrypt passwords in bookmarks it is now store in the OS secret vault. This provides much more security to store the password
- Enhancements:
  - Added connection timeout to 30 seconds to SFTP/SCP clients and improved name lookup system.
- Bugfix:
  - Solved index in explorer files list which was no more kept after 0.3.0
  - SCP file transfer: fixed possible wrong file size when sending file, due to a possible incoherent size between the file explorer and the actual file size.
- Breaking changes: on **MacOS / Windows systems only**, the password you saved for bookmarks won't be working anymore if you have support for the keyring crate. Because of the migration to keyring, the previously used secret hasn't been migrated to the storage, instead a new secret will be used. To solve this, just save the bookmark again with the password.

## 0.3.0

 Released on 10/01/2021

> The SSH Key Storage Update

- **SSH Key Storage**
  - Added the possibility to store SSH private keys to access to remote hosts; this feature is supported in both SFTP and SCP.
  - SSH Keys can be manipulated through the new **Setup Interface**
- **Setup Interface**
  - Added a new area in the interface, where is possible to customize termscp. Access to this interface is achieved pressing `<CTRL+C>` from the home page (`AuthActivity`).
- **Configuration**:
  - Added configuration; configuration is stored at
    - Linux: `/home/alice/.config/termscp/config.toml`
    - MacOS: `/Users/Alice/Library/Application Support/termscp/config.toml`
    - Windows: `C:\Users\Alice\AppData\Roaming\termscp\config.toml`
  - Added Text editor to configuration
  - Added Default File transfer protocol to configuration
  - Added "Show hidden files" to configuration
  - Added "Group directories" to configuration
  - Added SSH keys to configuration; SSH keys will be stored at
    - Linux: `/home/alice/.config/termscp/.ssh/`
    - MacOS: `/Users/Alice/Library/Application Support/termscp/.ssh/`
    - Windows: `C:\Users\Alice\AppData\Roaming\termscp\.ssh\`
- Enhancements:
  - Replaced `sha256` sum with last modification time check, to verify if a file has been changed in the text editor
  - **FTP**
    - Added `LIST` command parser for Windows server (DOS-like syntax)
  - Default protocol changed to default protocol in configuration when providing address as CLI argument
  - Explorers:
    - Hidden files are now not shown by default; use `A` to show hidden files.
    - Append `/` to directories name.
- Keybindings:
  - `A`: Toggle hidden files
  - `B`: Sort files by (name, size, creation time, modify time)
  - `N`: New file
- Bugfix:
  - SCP client didn't show file types for files
  - FTP client didn't show file types for files
  - FTP file transfer not working properly with `STOR` and `RETR`.
  - Fixed `0 B/S` transfer rate displayed after completing download in less than 1 second
- Dependencies:
  - added `bitflags 1.2.1`
  - removed `data-encoding`
  - updated `ftp` to `4.0.2`
  - updated `rand` to `0.8.0`
  - removed `ring`
  - updated `textwrap` to `0.13.1`
  - updated `toml` to `0.5.8`
  - updated `whoami` to `1.0.1`

## 0.2.0

Released on 21/12/2020

> The Bookmarks Update

- **Bookmarks**
  - Bookmarks and recent connections are now displayed in the home page
  - Bookmarks are saved at
    - Linux: `/home/alice/.config/termscp/bookmarks.toml`
    - MacOS: `/Users/Alice/Library/Application Support/termscp/bookmarks.toml`
    - Windows: `C:\Users\Alice\AppData\Roaming\termscp\bookmarks.toml`
- **Text Editor**
  - Added text editor feature to explorer view
  - Added `o` to keybindings to open a text file
- Keybindings:
  - `C`: Copy file/directory
  - `O`: Open text file in editor
- Enhancements:
  - User interface
    - Collpased borders to make everything more *aesthetic*
    - Rounded input field boards
    - File explorer:
      - Log how long it took to upload/download a file and the transfer speed
      - Display in progress bar the transfer speed (bytes/seconds)
- Bugfix:
  - File mode of file on remote is now reported on local file after being downloaded (unix, linux, macos only)
  - Scp: when username was not provided, it didn't fallback to current username
  - Explorer: fixed UID format in Windows

## 0.1.3

Released on 14/12/2020

- Enhancements:
  - File transfer:
    - Read buffer is now 65536 bytes long
  - File explorer:
    - Fixed color mismatch in local explorer
    - Explorer tabs have now 70% of layout height, while logging area is 30%
    - Highlight selected entry in tabs, only when the tab is active
  - Auth page:
    - align popup text to center
- Keybindings:
  - `L`: Refresh directory content
- Bugfix:
  - Fixed memory vulnerability in Windows version

## 0.1.2

Released on 13/12/2020

- General performance and code improvements
- Improved symlinks management
- Possibility to abort file transfers
- Enhancements:
  - File explorer:
    - When file index is at the end of the list, moving down will set the current index to the first element and viceversa.
    - Selected file has now colourful background, instead of foreground, for a better readability.
- Keybindings:
  - `E`: Delete file (Same as `DEL`); added because some keyboards don't have `DEL` (hey, that's my MacBook Air's keyboard!)
  - `Ctrl+C`: Abort transfer process

## 0.1.1

Released on 10/12/2020

- enhancements:
  - password prompt: ask before performing terminal clear
  - file explorer:
    - file names are now sorted ignoring capital letters
    - file names longer than 23, are now cut to 20 and followed by `...`
    - paths which exceed tab size in explorer are elided with the following formato `ANCESTOR[1]/.../PARENT/DIRNAME`
- keybindings:
  - `I`: show info about selected file or directory
  - Removed `CTRL`; just use keys now.
- bugfix:
  - prevent panic in set_progress, for progress values `> 100.0 or < 0.0`
  - Fixed FTP get, which didn't finalize the reader
- dependencies:
  - updated `textwrap` to `0.13.0`
  - updated `ftp4` to `4.0.1`

## 0.1.0

Released on 06/12/2020

- First release<|MERGE_RESOLUTION|>--- conflicted
+++ resolved
@@ -19,12 +19,9 @@
 
 Released on FIXME:
 
-<<<<<<< HEAD
-=======
 - Bugfix:
   - [Issue 10](https://github.com/veeso/termscp/issues/10): Fixed port not being loaded from bookmarks into gui
 
->>>>>>> d48e05cd
 ## 0.4.0
 
 Released on 27/03/2021
